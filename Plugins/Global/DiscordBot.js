--- conflicted
+++ resolved
@@ -14,7 +14,7 @@
 var guilds = []
 
 let customCommands = {
-    
+
 }
 
 class Plugin {
@@ -47,7 +47,7 @@
                     this.onCommand(msg)
                     return
                 }
-                
+
                 Manager && Manager.Server.emit('discord_message', msg)
             })
         })
@@ -66,10 +66,6 @@
     async serverLogger(category, guild, Server) {
         Server.on('message', async (Player, Message) => {
             var discordUser = await this.getDiscordUser(Player.ClientId)
-<<<<<<< HEAD
-=======
-            var imageIndex = Math.round(((Player.Name[0].charCodeAt(0) - 97) / 25) * 4)
->>>>>>> ab9985ca
 
             var msg = this.stripMentions(Message)
             if (!msg.length) return
@@ -79,13 +75,9 @@
                 avatarURL: discordUser ? `https://cdn.discordapp.com/avatars/${discordUser.id}/${discordUser.avatar}.png` : `https://cdn.discordapp.com/embed/avatars/0.png`
             })
         })
-        
+
         Server.on('disconnect', async (Player) => {
             var discordUser = await this.getDiscordUser(Player.ClientId)
-<<<<<<< HEAD
-=======
-            var imageIndex = Math.round(((Player.Name[0].charCodeAt(0) - 97) / 25) * 4)
->>>>>>> ab9985ca
 
             let embed = new Discord.MessageEmbed()
             .setURL(`${process.env.webfrontUrl}/id/${Player.ClientId}`)
@@ -136,10 +128,6 @@
 
         Server.on('connect', async (Player) => {
             var discordUser = await this.getDiscordUser(Player.ClientId)
-<<<<<<< HEAD
-=======
-            var imageIndex = Math.round(((Player.Name[0].charCodeAt(0) - 97) / 25) * 4)
->>>>>>> ab9985ca
 
             let embed = new Discord.MessageEmbed()
             .setURL(`${process.env.webfrontUrl}/id/${Player.ClientId}`)
@@ -163,9 +151,9 @@
         })
 
         Server.on('discord_message', async (msg) => {
-            if (!Server.channel 
-                || msg.channel.id != Server.channel.id 
-                || msg.author.id == bot.user.id 
+            if (!Server.channel
+                || msg.channel.id != Server.channel.id
+                || msg.author.id == bot.user.id
                 || msg.author.bot) return
 
             var Client = await this.getClientByDiscord(msg.author.id)
@@ -178,7 +166,7 @@
             }
 
             Server.Broadcast(Utils.formatString(Localization['SOCKET_MSG_FORMAT'], {
-                name: Client.Name, 
+                name: Client.Name,
                 message: msg.content
             }))
         })
@@ -198,7 +186,7 @@
         var webhook = await channel.fetchWebhooks()
 
         webhook = webhook.first()
-        
+
         if (!webhook) {
             var webhook = await channel.createWebhook('NSM Bot')
         }
@@ -255,7 +243,7 @@
             var Client = ClientId ? await this.Server.DB.getClient(ClientId.ClientId) : false
 
             var args = msg.content.substr(1).split(/\s+/g)
-            
+
             var buffer = []
             var Player = {
                 PermissionLevel: 0,
@@ -267,26 +255,26 @@
             }
 
             Client && (Player = {...Player, ...Client})
-        
+
             var end = () => {
                 try {
                     let embed = new Discord.MessageEmbed()
                     .setColor(colors[Utils.getRandomInt(0, colors.length)])
                     .addField('\u200B', `${buffer.join('\n').substr(0, 1000)}`, true)
-    
+
                     msg.channel.send(embed)
                 }
                 catch (e) {}
             }
-        
+
             var executedMiddleware = await this.Manager.Commands.executeMiddleware(args[0], Player, args)
             if (await this.Manager.Commands.execute(args[0], Player, args)) {
                 end()
                 return
             }
-        
+
             var command = Utils.getCommand(this.Manager.commands, args[0])
-        
+
             switch (true) {
                 case (!this.Manager.commands[command]):
                 case (this.Manager.commands[command].gameTypeExclusions && this.Manager.commands[command].gameTypeExclusions.includes(this.Server.Gametype)):
@@ -310,7 +298,7 @@
                     end()
                 return
             }
-        
+
             await this.Manager.commands[command].callback(Player, args, false)
             end()
         }
